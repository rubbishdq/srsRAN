/**
 *
 * \section COPYRIGHT
 *
 * Copyright 2013-2015 Software Radio Systems Limited
 *
 * \section LICENSE
 *
 * This file is part of the srsLTE library.
 *
 * srsLTE is free software: you can redistribute it and/or modify
 * it under the terms of the GNU Affero General Public License as
 * published by the Free Software Foundation, either version 3 of
 * the License, or (at your option) any later version.
 *
 * srsLTE is distributed in the hope that it will be useful,
 * but WITHOUT ANY WARRANTY; without even the implied warranty of
 * MERCHANTABILITY or FITNESS FOR A PARTICULAR PURPOSE.  See the
 * GNU Affero General Public License for more details.
 *
 * A copy of the GNU Affero General Public License can be found in
 * the LICENSE file in the top-level directory of this distribution
 * and at http://www.gnu.org/licenses/.
 *
 */

#ifndef VECTORSIMD_
#define VECTORSIMD_

#ifdef __cplusplus
extern "C" {
#endif

#include <stdio.h>
#include <stdint.h>
#include "srslte/config.h"

SRSLTE_API int srslte_vec_dot_prod_sss_sse(short *x, short *y, uint32_t len); 

SRSLTE_API int srslte_vec_dot_prod_sss_avx2(short *x, short *y, uint32_t len); 

SRSLTE_API void srslte_vec_sum_sss_sse(short *x, short *y, short *z, uint32_t len);

SRSLTE_API void srslte_vec_sum_sss_avx2(short *x, short *y, short *z, uint32_t len);

SRSLTE_API void srslte_vec_sub_sss_sse(short *x, short *y, short *z, uint32_t len); 

SRSLTE_API void srslte_vec_sub_sss_avx2(short *x, short *y, short *z, uint32_t len);

<<<<<<< HEAD
SRSLTE_API void srslte_vec_sum_fff_sse(float *x, float *y, float *z, uint32_t len);

SRSLTE_API void srslte_vec_sub_fff_sse(float *x, float *y, float *z, uint32_t len);

SRSLTE_API void srslte_vec_sc_prod_fff_sse(float *x, float h, float *z, uint32_t len);

SRSLTE_API void srslte_vec_sc_prod_ccc_sse(cf_t *x, cf_t h, cf_t *z, uint32_t len);

SRSLTE_API void srslte_vec_prod_ccc_sse(cf_t *x,cf_t *y, cf_t *z, uint32_t len);
=======
SRSLTE_API void srslte_vec_prod_sss_sse(short *x, short *y, short *z, uint32_t len); 
>>>>>>> d74a9de8

SRSLTE_API void srslte_vec_prod_sss_avx2(short *x, short *y, short *z, uint32_t len);

SRSLTE_API cf_t srslte_vec_dot_prod_conj_ccc_sse(cf_t *x, cf_t *y, uint32_t len);

SRSLTE_API void srslte_vec_prod_conj_ccc_sse(cf_t *x,cf_t *y, cf_t *z, uint32_t len);

SRSLTE_API cf_t srslte_vec_dot_prod_ccc_sse(cf_t *x, cf_t *y, uint32_t len);

SRSLTE_API  void srslte_vec_sc_div2_sss_avx2(short *x, int k, short *z, uint32_t len);

<<<<<<< HEAD
SRSLTE_API void srslte_vec_abs_square_cf_sse(cf_t *x, float *z, uint32_t len);

SRSLTE_API void srslte_vec_prod_sss_sse(short *x, short *y, short *z, uint32_t len); 

SRSLTE_API void srslte_vec_prod_sss_avx(short *x, short *y, short *z, uint32_t len);

SRSLTE_API void srslte_vec_sc_div2_sss_sse(short *x, int n_rightshift, short *z, uint32_t len); 

SRSLTE_API  void srslte_vec_sc_div2_sss_avx(short *x, int k, short *z, uint32_t len);

SRSLTE_API void srslte_vec_lut_sss_sse(short *x, unsigned short *lut, short *y, uint32_t len); 

SRSLTE_API void srslte_vec_convert_fi_sse(float *x, int16_t *z, float scale, uint32_t len); 

SRSLTE_API void srslte_vec_mult_scalar_cf_f_avx( cf_t *z,const cf_t *x,const float h,const uint32_t len);

=======
SRSLTE_API void srslte_vec_lut_sss_sse(short *x, unsigned short *lut, short *y, uint32_t len); 

SRSLTE_API void srslte_vec_convert_fi_sse(float *x, int16_t *z, float scale, uint32_t len);

SRSLTE_API void srslte_vec_sc_prod_cfc_avx(const cf_t *x,const float h,cf_t *y,const uint32_t len);
>>>>>>> d74a9de8
#ifdef __cplusplus
}
#endif

#endif<|MERGE_RESOLUTION|>--- conflicted
+++ resolved
@@ -47,7 +47,6 @@
 
 SRSLTE_API void srslte_vec_sub_sss_avx2(short *x, short *y, short *z, uint32_t len);
 
-<<<<<<< HEAD
 SRSLTE_API void srslte_vec_sum_fff_sse(float *x, float *y, float *z, uint32_t len);
 
 SRSLTE_API void srslte_vec_sub_fff_sse(float *x, float *y, float *z, uint32_t len);
@@ -57,9 +56,8 @@
 SRSLTE_API void srslte_vec_sc_prod_ccc_sse(cf_t *x, cf_t h, cf_t *z, uint32_t len);
 
 SRSLTE_API void srslte_vec_prod_ccc_sse(cf_t *x,cf_t *y, cf_t *z, uint32_t len);
-=======
-SRSLTE_API void srslte_vec_prod_sss_sse(short *x, short *y, short *z, uint32_t len); 
->>>>>>> d74a9de8
+
+SRSLTE_API void srslte_vec_prod_sss_sse(short *x, short *y, short *z, uint32_t len);
 
 SRSLTE_API void srslte_vec_prod_sss_avx2(short *x, short *y, short *z, uint32_t len);
 
@@ -71,7 +69,6 @@
 
 SRSLTE_API  void srslte_vec_sc_div2_sss_avx2(short *x, int k, short *z, uint32_t len);
 
-<<<<<<< HEAD
 SRSLTE_API void srslte_vec_abs_square_cf_sse(cf_t *x, float *z, uint32_t len);
 
 SRSLTE_API void srslte_vec_prod_sss_sse(short *x, short *y, short *z, uint32_t len); 
@@ -88,13 +85,12 @@
 
 SRSLTE_API void srslte_vec_mult_scalar_cf_f_avx( cf_t *z,const cf_t *x,const float h,const uint32_t len);
 
-=======
-SRSLTE_API void srslte_vec_lut_sss_sse(short *x, unsigned short *lut, short *y, uint32_t len); 
+SRSLTE_API void srslte_vec_lut_sss_sse(short *x, unsigned short *lut, short *y, uint32_t len);
 
 SRSLTE_API void srslte_vec_convert_fi_sse(float *x, int16_t *z, float scale, uint32_t len);
 
 SRSLTE_API void srslte_vec_sc_prod_cfc_avx(const cf_t *x,const float h,cf_t *y,const uint32_t len);
->>>>>>> d74a9de8
+
 #ifdef __cplusplus
 }
 #endif
