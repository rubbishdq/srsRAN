/**
 *
 * \section COPYRIGHT
 *
 * Copyright 2013-2015 Software Radio Systems Limited
 *
 * \section LICENSE
 *
 * This file is part of the srsLTE library.
 *
 * srsLTE is free software: you can redistribute it and/or modify
 * it under the terms of the GNU Affero General Public License as
 * published by the Free Software Foundation, either version 3 of
 * the License, or (at your option) any later version.
 *
 * srsLTE is distributed in the hope that it will be useful,
 * but WITHOUT ANY WARRANTY; without even the implied warranty of
 * MERCHANTABILITY or FITNESS FOR A PARTICULAR PURPOSE.  See the
 * GNU Affero General Public License for more details.
 *
 * A copy of the GNU Affero General Public License can be found in
 * the LICENSE file in the top-level directory of this distribution
 * and at http://www.gnu.org/licenses/.
 *
 */

#include <stdint.h>
#include <stdio.h>
#include <string.h>
#include <strings.h>
#include <stdlib.h>
#include <stdbool.h>
#include <assert.h>
#include <math.h>

#include "srslte/phch/regs.h"
#include "srslte/phch/pcfich.h"
#include "srslte/common/phy_common.h"
#include "srslte/utils/bit.h"
#include "srslte/utils/vector.h"
#include "srslte/utils/debug.h"

// Table 5.3.4-1
static uint8_t cfi_table[4][PCFICH_CFI_LEN] = { 
  { 0, 1, 1, 0, 1, 1, 0, 1, 1, 0, 1,
    1, 0, 1, 1, 0, 1, 1, 0, 1, 1, 0, 1, 1, 0, 1, 1, 0, 1, 1, 0, 1 }, 
  { 1, 0, 1,
    1, 0, 1, 1, 0, 1, 1, 0, 1, 1, 0, 1, 1, 0, 1, 1, 0, 1, 1, 0, 1, 1, 0, 1, 1,
    0, 1, 1, 0 }, 
  { 1, 1, 0, 1, 1, 0, 1, 1, 0, 1, 1, 0, 1, 1, 0, 1, 1, 0, 1, 1,
    0, 1, 1, 0, 1, 1, 0, 1, 1, 0, 1, 1 }, 
  { 0, 0, 0, 0, 0, 0, 0, 0, 0, 0, 0, 0,
    0, 0, 0, 0, 0, 0, 0, 0, 0, 0, 0, 0, 0, 0, 0, 0, 0, 0, 0, 0 } // reserved
};

bool srslte_pcfich_exists(int nframe, int nslot) {
  return true;
}

/** Initializes the pcfich channel receiver. 
 * On error, returns -1 and frees the structrure 
 */
int srslte_pcfich_init(srslte_pcfich_t *q, srslte_regs_t *regs, srslte_cell_t cell) {
  int ret = SRSLTE_ERROR_INVALID_INPUTS;
  
  if (q                         != NULL &&
      regs                      != NULL &&
      srslte_cell_isvalid(&cell)) 
  {   
    ret = SRSLTE_ERROR;
    
    bzero(q, sizeof(srslte_pcfich_t));
    q->cell = cell;
    q->regs = regs;
    q->nof_symbols = PCFICH_RE;
    
    if (srslte_modem_table_lte(&q->mod, SRSLTE_MOD_QPSK)) {
      goto clean;
    }

    for (int nsf = 0; nsf < SRSLTE_NSUBFRAMES_X_FRAME; nsf++) {
      if (srslte_sequence_pcfich(&q->seq[nsf], 2 * nsf, q->cell.id)) {
        goto clean;
      }
    }
    
    /* convert cfi bit tables to floats for demodulation */
    for (int i=0;i<3;i++) {
      for (int j=0;j<PCFICH_CFI_LEN;j++) {
        q->cfi_table_float[i][j] = (float) 2.0*cfi_table[i][j]-1.0; 
      }
    }

    ret = SRSLTE_SUCCESS;
  }
  
  clean: 
  if (ret == SRSLTE_ERROR) {
    srslte_pcfich_free(q);
  }
  return ret;
}

void srslte_pcfich_free(srslte_pcfich_t *q) {
  for (int ns = 0; ns < SRSLTE_NSUBFRAMES_X_FRAME; ns++) {
    srslte_sequence_free(&q->seq[ns]);
  }
  srslte_modem_table_free(&q->mod);

  bzero(q, sizeof(srslte_pcfich_t));
}

/** Finds the CFI with minimum distance with the vector of received 32 bits.
 * Saves the CFI value in the cfi pointer and returns the distance.
 */
float srslte_pcfich_cfi_decode(srslte_pcfich_t *q, uint32_t *cfi) {
  int i;
  int index = 0;
  float max_corr = 0;
  float corr[3];
  
  for (i = 0; i < 3; i++) {
    corr[i] = srslte_vec_dot_prod_fff(q->cfi_table_float[i], q->data_f, PCFICH_CFI_LEN);
    if (corr[i] > max_corr) {
      max_corr = corr[i]; 
      index = i; 
    }
  }
  
  if (cfi) {
    *cfi = index + 1;
  }
  return max_corr;
}

/** Encodes the CFI producing a vector of 32 bits.
 *  36.211 10.3 section 5.3.4
 */
int srslte_pcfich_cfi_encode(uint32_t cfi, uint8_t bits[PCFICH_CFI_LEN]) {
  if (cfi < 1 || cfi > 3) {
    return SRSLTE_ERROR_INVALID_INPUTS;
  } else{
    memcpy(bits, cfi_table[cfi - 1], PCFICH_CFI_LEN * sizeof(uint8_t));
    return SRSLTE_SUCCESS;    
  }
}

/* Decodes the PCFICH channel and saves the CFI in the cfi pointer.
 *
 * Returns 1 if successfully decoded the CFI, 0 if not and -1 on error
 */
int srslte_pcfich_decode(srslte_pcfich_t *q, cf_t *slot_symbols, cf_t *ce[SRSLTE_MAX_PORTS], float noise_estimate,
    uint32_t nsubframe, uint32_t *cfi, float *corr_result) 
{

  /* Set pointers for layermapping & precoding */
  int i;
  cf_t *x[SRSLTE_MAX_LAYERS];
  cf_t *ce_precoding[SRSLTE_MAX_PORTS];

  if (q                 != NULL                 && 
      slot_symbols      != NULL                 && 
      nsubframe         <  SRSLTE_NSUBFRAMES_X_FRAME) 
  {

    /* number of layers equals number of ports */
    for (i = 0; i < SRSLTE_MAX_PORTS; i++) {
      x[i] = q->x[i];
    }
    for (i = 0; i < SRSLTE_MAX_PORTS; i++) {
      ce_precoding[i] = q->ce[i];
    }

    /* extract symbols */
    if (q->nof_symbols
        != srslte_regs_pcfich_get(q->regs, slot_symbols, q->symbols[0])) {
      fprintf(stderr, "There was an error getting the PCFICH symbols\n");
      return SRSLTE_ERROR;
    }

    /* extract channel estimates */
    for (i = 0; i < q->cell.nof_ports; i++) {
      if (q->nof_symbols != srslte_regs_pcfich_get(q->regs, ce[i], q->ce[i])) {
        fprintf(stderr, "There was an error getting the PCFICH symbols\n");
        return SRSLTE_ERROR;
      }
    }

    /* in control channels, only diversity is supported */
    if (q->cell.nof_ports == 1) {
      /* no need for layer demapping */
      srslte_predecoding_single(q->symbols[0], q->ce[0], q->d, q->nof_symbols, noise_estimate);
    } else {
      srslte_predecoding_diversity(q->symbols[0], ce_precoding, x,
          q->cell.nof_ports, q->nof_symbols);
      srslte_layerdemap_diversity(x, q->d, q->cell.nof_ports,
          q->nof_symbols / q->cell.nof_ports);
    }

    /* demodulate symbols */
    srslte_demod_soft_demodulate(SRSLTE_MOD_QPSK, q->d, q->data_f, q->nof_symbols);

    /* Scramble with the sequence for slot nslot */
    srslte_scrambling_f(&q->seq[nsubframe], q->data_f);

    /* decode CFI */
    float corr = srslte_pcfich_cfi_decode(q, cfi);
    if (corr_result) {
      *corr_result = corr;
    }
    return 1;
  } else {
    return SRSLTE_ERROR_INVALID_INPUTS;
  }
  
}

/** Encodes CFI and maps symbols to the slot
 */
int srslte_pcfich_encode(srslte_pcfich_t *q, uint32_t cfi, cf_t *slot_symbols[SRSLTE_MAX_PORTS],
    uint32_t subframe) {
  int i;

  if (q                 != NULL                 && 
<<<<<<< HEAD
      cfi               <= 3                    &&
      cfi               >  0                    &&
=======
      cfi               <=  3                    &&
>>>>>>> 3af3d12d
      slot_symbols      != NULL                 && 
      subframe         <  SRSLTE_NSUBFRAMES_X_FRAME) 
  {

    /* Set pointers for layermapping & precoding */
    cf_t *x[SRSLTE_MAX_LAYERS];
    cf_t *symbols_precoding[SRSLTE_MAX_PORTS];

    /* number of layers equals number of ports */
    for (i = 0; i < q->cell.nof_ports; i++) {
      x[i] = q->x[i];
    }
    for (i = 0; i < SRSLTE_MAX_PORTS; i++) {
      symbols_precoding[i] = q->symbols[i];
    }

    /* pack CFI */
    srslte_pcfich_cfi_encode(cfi, q->data);

    /* scramble for slot sequence nslot */
    srslte_scrambling_b(&q->seq[subframe], q->data);

    srslte_mod_modulate(&q->mod, q->data, q->d, PCFICH_CFI_LEN);

    /* layer mapping & precoding */
    if (q->cell.nof_ports > 1) {
      srslte_layermap_diversity(q->d, x, q->cell.nof_ports, q->nof_symbols);
      srslte_precoding_diversity(x, symbols_precoding, q->cell.nof_ports,
          q->nof_symbols / q->cell.nof_ports);
    } else {
      memcpy(q->symbols[0], q->d, q->nof_symbols * sizeof(cf_t));
    }

    /* mapping to resource elements */
    for (i = 0; i < q->cell.nof_ports; i++) {
      if (srslte_regs_pcfich_put(q->regs, q->symbols[i], slot_symbols[i]) < 0) {
        fprintf(stderr, "Error putting PCHICH resource elements\n");
        return SRSLTE_ERROR;
      }
    }
    return SRSLTE_SUCCESS;
  } else {
    return SRSLTE_ERROR_INVALID_INPUTS;
  }
}

<|MERGE_RESOLUTION|>--- conflicted
+++ resolved
@@ -222,12 +222,7 @@
   int i;
 
   if (q                 != NULL                 && 
-<<<<<<< HEAD
-      cfi               <= 3                    &&
-      cfi               >  0                    &&
-=======
       cfi               <=  3                    &&
->>>>>>> 3af3d12d
       slot_symbols      != NULL                 && 
       subframe         <  SRSLTE_NSUBFRAMES_X_FRAME) 
   {
