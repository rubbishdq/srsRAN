/**
 *
 * \section COPYRIGHT
 *
 * Copyright 2013-2015 Software Radio Systems Limited
 *
 * \section LICENSE
 *
 * This file is part of the srsLTE library.
 *
 * srsLTE is free software: you can redistribute it and/or modify
 * it under the terms of the GNU Affero General Public License as
 * published by the Free Software Foundation, either version 3 of
 * the License, or (at your option) any later version.
 *
 * srsLTE is distributed in the hope that it will be useful,
 * but WITHOUT ANY WARRANTY; without even the implied warranty of
 * MERCHANTABILITY or FITNESS FOR A PARTICULAR PURPOSE.  See the
 * GNU Affero General Public License for more details.
 *
 * A copy of the GNU Affero General Public License can be found in
 * the LICENSE file in the top-level directory of this distribution
 * and at http://www.gnu.org/licenses/.
 *
 */

#include <stdlib.h>
#include <stdio.h>
#include <stdint.h>

#include <math.h>
#include <string.h>

#include "srslte/utils/vector.h"
#include "srslte/fec/viterbi.h"
#include "parity.h"
#include "viterbi37.h"

#define DEB 0

#define TB_ITER 3

#define DEFAULT_GAIN 16

//#undef LV_HAVE_SSE

int decode37(void *o, uint8_t *symbols, uint8_t *data, uint32_t frame_length) {
  srslte_viterbi_t *q = o;

  uint32_t best_state;

  if (frame_length > q->framebits) {
    fprintf(stderr, "Initialized decoder for max frame length %d bits\n",
        q->framebits);
    return -1;
  }

  /* Initialize Viterbi decoder */
  init_viterbi37_port(q->ptr, q->tail_biting ? -1 : 0);

  /* Decode block */
  if (q->tail_biting) {
    for (int i=0;i<TB_ITER;i++) {
      memcpy(&q->tmp[i*3*frame_length], symbols, 3*frame_length*sizeof(uint8_t));      
    }
    update_viterbi37_blk_port(q->ptr, q->tmp, TB_ITER*frame_length, &best_state);
    chainback_viterbi37_port(q->ptr,  q->tmp, TB_ITER*frame_length, best_state);
    memcpy(data, &q->tmp[((int) (TB_ITER/2))*frame_length], frame_length*sizeof(uint8_t));
  } else {
    update_viterbi37_blk_port(q->ptr, symbols, frame_length + q->K - 1, NULL);
    chainback_viterbi37_port(q->ptr, data, frame_length, 0);
  }

  return q->framebits;
}


#ifdef LV_HAVE_SSE
int decode37_sse(void *o, uint8_t *symbols, uint8_t *data, uint32_t frame_length) {
  srslte_viterbi_t *q = o;

  uint32_t best_state;

  if (frame_length > q->framebits) {
    fprintf(stderr, "Initialized decoder for max frame length %d bits\n",
        q->framebits);
    return -1;
  }

  /* Initialize Viterbi decoder */
  init_viterbi37_sse(q->ptr, q->tail_biting?-1:0);

  /* Decode block */
  if (q->tail_biting) {
    for (int i=0;i<TB_ITER;i++) {
      memcpy(&q->tmp[i*3*frame_length], symbols, 3*frame_length*sizeof(uint8_t));      
    }
    update_viterbi37_blk_sse(q->ptr, q->tmp, TB_ITER*frame_length, &best_state);
    chainback_viterbi37_sse(q->ptr,  q->tmp, TB_ITER*frame_length, best_state);
    memcpy(data, &q->tmp[((int) (TB_ITER/2))*frame_length], frame_length*sizeof(uint8_t));
  } else {
    update_viterbi37_blk_sse(q->ptr, symbols, frame_length+q->K-1, &best_state);
    chainback_viterbi37_sse(q->ptr, data, frame_length, best_state);
  }
  
  return q->framebits;
}

void free37_sse(void *o) {
  srslte_viterbi_t *q = o;
  if (q->symbols_uc) {
    free(q->symbols_uc);
  }
  if (q->tmp) {
    free(q->tmp);
  }
  delete_viterbi37_sse(q->ptr);
}

#endif

void free37(void *o) {
  srslte_viterbi_t *q = o;
  if (q->symbols_uc) {
    free(q->symbols_uc);
  }
  if (q->tmp) {
    free(q->tmp);
  }
  delete_viterbi37_port(q->ptr);
}

int init37(srslte_viterbi_t *q, int poly[3], uint32_t framebits, bool tail_biting) {
  q->K = 7;
  q->R = 3;
  q->framebits = framebits;
<<<<<<< HEAD
  q->gain_quant = 32; 
  q->gain_quant_s = 4; 
=======
  q->gain_quant = DEFAULT_GAIN; 
>>>>>>> 3af3d12d
  q->tail_biting = tail_biting;
  q->decode = decode37;
  q->free = free37;
  q->decode_f = NULL;
  q->symbols_uc = srslte_vec_malloc(3 * (q->framebits + q->K - 1) * sizeof(uint8_t));
  if (!q->symbols_uc) {
    perror("malloc");
    return -1;
  }
  if (q->tail_biting) {
    q->tmp = srslte_vec_malloc(TB_ITER * 3 * (q->framebits + q->K - 1) * sizeof(uint8_t));
    bzero(q->tmp, 3 * (q->framebits + q->K - 1) * sizeof(uint8_t));
    if (!q->tmp) {
      perror("malloc");
      free37(q);
      return -1;
    }
  } else {
    q->tmp = NULL;
  }
  
  if ((q->ptr = create_viterbi37_port(poly, TB_ITER*framebits)) == NULL) {
    fprintf(stderr, "create_viterbi37 failed\n");
    free37(q);
    return -1;
  } else {
    return 0;
  }     
}

#ifdef LV_HAVE_SSE
int init37_sse(srslte_viterbi_t *q, int poly[3], uint32_t framebits, bool tail_biting) {
  q->K = 7;
  q->R = 3;
  q->framebits = framebits;
<<<<<<< HEAD
  q->gain_quant = 20; 
  q->gain_quant_s = 4; 
=======
  q->gain_quant = DEFAULT_GAIN; 
>>>>>>> 3af3d12d
  q->tail_biting = tail_biting;
  q->decode = decode37_sse;
  q->free = free37_sse;
  q->decode_f = NULL;
  q->symbols_uc = srslte_vec_malloc(3 * (q->framebits + q->K - 1) * sizeof(uint8_t));
  if (!q->symbols_uc) {
    perror("malloc");
    return -1;
  }
  if (q->tail_biting) {
    q->tmp = srslte_vec_malloc(TB_ITER*3*(q->framebits + q->K - 1) * sizeof(uint8_t));
    if (!q->tmp) {
      perror("malloc");
      free37(q);
      return -1;
    }
  } else {
    q->tmp = NULL;
  }
  
  if ((q->ptr = create_viterbi37_sse(poly, TB_ITER*framebits)) == NULL) {
    fprintf(stderr, "create_viterbi37 failed\n");
    free37(q);
    return -1;
  } else {
    return 0;
  }     
}
#endif

void srslte_viterbi_set_gain_quant(srslte_viterbi_t *q, float gain_quant) {
  q->gain_quant = gain_quant;
}

<<<<<<< HEAD
void srslte_viterbi_set_gain_quant_s(srslte_viterbi_t *q, int16_t gain_quant) {
  q->gain_quant_s = gain_quant;
}

int srslte_viterbi_init(srslte_viterbi_t *q, srslte_viterbi_type_t type, uint32_t poly[3], uint32_t max_frame_length, bool tail_bitting) 
=======
int srslte_viterbi_init(srslte_viterbi_t *q, srslte_viterbi_type_t type, int poly[3], uint32_t max_frame_length, bool tail_bitting) 
>>>>>>> 3af3d12d
{
  switch (type) {
  case SRSLTE_VITERBI_37:
#ifdef LV_HAVE_SSE
    return init37_sse(q, poly, max_frame_length, tail_bitting);
#else
    return init37(q, poly, max_frame_length, tail_bitting);
#endif
  default:
    fprintf(stderr, "Decoder not implemented\n");
    return -1;
  }
}

#ifdef LV_HAVE_SSE
int srslte_viterbi_init_sse(srslte_viterbi_t *q, srslte_viterbi_type_t type, int poly[3], uint32_t max_frame_length, bool tail_bitting) 
{
  return init37_sse(q, poly, max_frame_length, tail_bitting);      
}
#endif

void srslte_viterbi_free(srslte_viterbi_t *q) {
  if (q->free) {
    q->free(q);    
  }
  bzero(q, sizeof(srslte_viterbi_t));
}

/* symbols are real-valued */
int srslte_viterbi_decode_f(srslte_viterbi_t *q, float *symbols, uint8_t *data, uint32_t frame_length) 
{
  uint32_t len;
  if (frame_length > q->framebits) {
    fprintf(stderr, "Initialized decoder for max frame length %d bits\n",
        q->framebits);
    return -1;
  }
  if (q->tail_biting) {
    len = 3 * frame_length;
  } else {
    len = 3 * (frame_length + q->K - 1);
  }
  if (!q->decode_f) {    
    srslte_vec_quant_fuc(symbols, q->symbols_uc, q->gain_quant, 127.5, 255, len);    
    return srslte_viterbi_decode_uc(q, q->symbols_uc, data, frame_length);    
  } else {
    return q->decode_f(q, symbols, data, frame_length);
  }  
}

/* symbols are int16 */
int srslte_viterbi_decode_s(srslte_viterbi_t *q, int16_t *symbols, uint8_t *data, uint32_t frame_length) 
{
  uint32_t len;
  if (frame_length > q->framebits) {
    fprintf(stderr, "Initialized decoder for max frame length %d bits\n",
        q->framebits);
    return -1;
  }
  if (q->tail_biting) {
    len = 3 * frame_length;
  } else {
    len = 3 * (frame_length + q->K - 1);
  }
  srslte_vec_quant_suc(symbols, q->symbols_uc, q->gain_quant_s, 127, 255, len);    
  return srslte_viterbi_decode_uc(q, q->symbols_uc, data, frame_length);    
}


int srslte_viterbi_decode_uc(srslte_viterbi_t *q, uint8_t *symbols, uint8_t *data, uint32_t frame_length) 
{
  return q->decode(q, symbols, data, frame_length);
}<|MERGE_RESOLUTION|>--- conflicted
+++ resolved
@@ -134,12 +134,8 @@
   q->K = 7;
   q->R = 3;
   q->framebits = framebits;
-<<<<<<< HEAD
-  q->gain_quant = 32; 
   q->gain_quant_s = 4; 
-=======
   q->gain_quant = DEFAULT_GAIN; 
->>>>>>> 3af3d12d
   q->tail_biting = tail_biting;
   q->decode = decode37;
   q->free = free37;
@@ -175,12 +171,8 @@
   q->K = 7;
   q->R = 3;
   q->framebits = framebits;
-<<<<<<< HEAD
-  q->gain_quant = 20; 
   q->gain_quant_s = 4; 
-=======
   q->gain_quant = DEFAULT_GAIN; 
->>>>>>> 3af3d12d
   q->tail_biting = tail_biting;
   q->decode = decode37_sse;
   q->free = free37_sse;
@@ -215,15 +207,11 @@
   q->gain_quant = gain_quant;
 }
 
-<<<<<<< HEAD
 void srslte_viterbi_set_gain_quant_s(srslte_viterbi_t *q, int16_t gain_quant) {
   q->gain_quant_s = gain_quant;
 }
 
-int srslte_viterbi_init(srslte_viterbi_t *q, srslte_viterbi_type_t type, uint32_t poly[3], uint32_t max_frame_length, bool tail_bitting) 
-=======
 int srslte_viterbi_init(srslte_viterbi_t *q, srslte_viterbi_type_t type, int poly[3], uint32_t max_frame_length, bool tail_bitting) 
->>>>>>> 3af3d12d
 {
   switch (type) {
   case SRSLTE_VITERBI_37:
