
%% PDSCH decoding based on RMC channels

%% Cell-Wide Settings
% A structure |enbConfig| is used to configure the eNodeB.
%clear12

recordedSignal=[];

Npackets = 1;
SNR_values = 56;%linspace(2,6,10);

%% Choose RMC 
[waveform,rgrid,rmccFgOut] = lteRMCDLTool('R.5',[1;0;0;1]);
waveform = sum(waveform,2);

if ~isempty(recordedSignal)
    rmccFgOut = struct('CellRefP',1,'NDLRB',25,'DuplexMode','FDD','CyclicPrefix','Normal'); 
    rmccFgOut.PDSCH.RNTI = 1234;
    rmccFgOut.PDSCH.PRBSet = repmat(transpose(0:rmccFgOut.NDLRB-1),1,2);
    rmccFgOut.PDSCH.TxScheme = 'Port0';
    rmccFgOut.PDSCH.NLayers = 1;   
    rmccFgOut.PDSCH.NTurboDecIts = 5;
    rmccFgOut.PDSCH.Modulation = {'64QAM'};
    trblklen=75376;
    rmccFgOut.PDSCH.TrBlkSizes = trblklen*ones(10,1);
    rmccFgOut.PDSCH.RV = 0;
end

flen=rmccFgOut.SamplingRate/1000;
    
Nsf = 1; 

%% Setup Fading channel model 
cfg.Seed = 0;                  % Random channel seed
cfg.NRxAnts = 2;               % 1 receive antenna
cfg.DelayProfile = 'EPA';      % EVA delay spread
cfg.DopplerFreq = 5;           % 120Hz Doppler frequency
cfg.MIMOCorrelation = 'Low';   % Low (no) MIMO correlation
cfg.InitTime = 0;              % Initialize at time zero
cfg.NTerms = 16;               % Oscillators used in fading model
cfg.ModelType = 'GMEDS';       % Rayleigh fading model type
cfg.InitPhase = 'Random';      % Random initial phases
cfg.NormalizePathGains = 'On'; % Normalize delay profile power 
cfg.NormalizeTxAnts = 'On';    % Normalize for transmit antennas
cfg.SamplingRate = rmccFgOut.SamplingRate; 

% Setup channel equalizer
cec.PilotAverage = 'UserDefined';     % Type of pilot averaging
cec.FreqWindow = 1;                   % Frequency window size
cec.TimeWindow = 1;                   % Time window size
cec.InterpType = 'linear';             % 2D interpolation type
cec.InterpWindow = 'Causal';        % Interpolation window type
cec.InterpWinSize = 1;                % Interpolation window size

addpath('../../build/srslte/lib/phch/test')

decoded = zeros(size(SNR_values));
decoded_srslte = zeros(size(SNR_values));

for snr_idx=1:length(SNR_values)
    SNRdB = SNR_values(snr_idx);
    SNR = 10^(SNRdB/10);    % Linear SNR  
    N0  = 1/(sqrt(2.0*rmccFgOut.CellRefP*double(rmccFgOut.Nfft))*SNR);
    
    for i=1:Npackets

        if isempty(recordedSignal)

            %% Fading
            [rxWaveform, chinfo] = lteFadingChannel(cfg,waveform);
            rxWaveform = rxWaveform(chinfo.ChannelFilterDelay+1:end,:);
            %rxWaveform = waveform; 
            
            %% Noise Addition
            noise = N0*complex(randn(size(rxWaveform)), randn(size(rxWaveform)));  % Generate noise
            rxWaveform = rxWaveform + noise; 
        else        
            rxWaveform = recordedSignal; 
        end
        
        %% Demodulate 
        frame_rx = lteOFDMDemodulate(rmccFgOut, rxWaveform);

        for sf_idx=0:Nsf-1
       % sf_idx=9;
            subframe_rx=frame_rx(:,sf_idx*14+1:(sf_idx+1)*14,:);
            rmccFgOut.NSubframe=sf_idx;
            rmccFgOut.TotSubframes=1;

            % Perform channel estimation
            [hest, nest] = lteDLChannelEstimate(rmccFgOut, cec, subframe_rx);

            [cws,symbols] = ltePDSCHDecode(rmccFgOut,rmccFgOut.PDSCH,subframe_rx,hest,nest);
            [trblkout,blkcrc,dstate] = lteDLSCHDecode(rmccFgOut,rmccFgOut.PDSCH, ... 
                                                    rmccFgOut.PDSCH.TrBlkSizes(sf_idx+1),cws);

            decoded(snr_idx) = decoded(snr_idx) + ~blkcrc;


            %% Same with srsLTE
            if (rmccFgOut.PDSCH.TrBlkSizes(sf_idx+1) > 0)
                [dec2, data, pdschRx, pdschSymbols2, cws2, ce] = srslte_pdsch(rmccFgOut, rmccFgOut.PDSCH, ... 
                                                        rmccFgOut.PDSCH.TrBlkSizes(sf_idx+1), ...
                                                        subframe_rx);
            else
                dec2 = 1;
            end
             if (~dec2) 
                fprintf('Error in sf=%d\n',sf_idx);
            end
            decoded_srslte(snr_idx) = decoded_srslte(snr_idx)+dec2;
        end

        if ~isempty(recordedSignal)
            recordedSignal = recordedSignal(flen*10+1:end);
        end
    end
    fprintf('SNR: %.1f. Decoded: %d-%d\n',SNRdB, decoded(snr_idx), decoded_srslte(snr_idx))
end

if (length(SNR_values)>1)
    semilogy(SNR_values,1-decoded/Npackets/(Nsf),'bo-',...
             SNR_values,1-decoded_srslte/Npackets/(Nsf), 'ro-')
    grid on;
    legend('Matlab','srsLTE')
    xlabel('SNR (dB)')
    ylabel('BLER')
    axis([min(SNR_values) max(SNR_values) 1/Npackets/(Nsf+1) 1])
else
<<<<<<< HEAD
    plot(abs(symbols{1}-pdschSymbols2))
    %scatter(real(symbols{1}),imag(symbols{1}))
=======
    subplot(2,1,1)
    scatter(real(pdschSymbols2),imag(pdschSymbols2))
    %plot(real(hest))
    subplot(2,1,2)
    %plot(1:180,angle(ce(1:180)),1:180,angle(hest(:,1)))
    plot(abs(ce-hest(:)))
>>>>>>> 29ad80ad
    fprintf('Matlab: %d OK\nsrsLTE: %d OK\n',decoded, decoded_srslte);
end
<|MERGE_RESOLUTION|>--- conflicted
+++ resolved
@@ -128,16 +128,7 @@
     ylabel('BLER')
     axis([min(SNR_values) max(SNR_values) 1/Npackets/(Nsf+1) 1])
 else
-<<<<<<< HEAD
     plot(abs(symbols{1}-pdschSymbols2))
     %scatter(real(symbols{1}),imag(symbols{1}))
-=======
-    subplot(2,1,1)
-    scatter(real(pdschSymbols2),imag(pdschSymbols2))
-    %plot(real(hest))
-    subplot(2,1,2)
-    %plot(1:180,angle(ce(1:180)),1:180,angle(hest(:,1)))
-    plot(abs(ce-hest(:)))
->>>>>>> 29ad80ad
     fprintf('Matlab: %d OK\nsrsLTE: %d OK\n',decoded, decoded_srslte);
 end
