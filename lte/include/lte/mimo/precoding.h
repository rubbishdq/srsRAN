/**
 *
 * \section COPYRIGHT
 *
 * Copyright 2013-2014 The libLTE Developers. See the
 * COPYRIGHT file at the top-level directory of this distribution.
 *
 * \section LICENSE
 *
 * This file is part of the libLTE library.
 *
 * libLTE is free software: you can redistribute it and/or modify
 * it under the terms of the GNU Lesser General Public License as
 * published by the Free Software Foundation, either version 3 of
 * the License, or (at your option) any later version.
 *
 * libLTE is distributed in the hope that it will be useful,
 * but WITHOUT ANY WARRANTY; without even the implied warranty of
 * MERCHANTABILITY or FITNESS FOR A PARTICULAR PURPOSE.  See the
 * GNU Lesser General Public License for more details.
 *
 * A copy of the GNU Lesser General Public License can be found in
 * the LICENSE file in the top-level directory of this distribution
 * and at http://www.gnu.org/licenses/.
 *
 */


#ifndef PRECODING_H_
#define PRECODING_H_

#include "lte/config.h"

typedef _Complex float cf_t;

/** The precoder takes as input nlayers vectors "x" from the
 * layer mapping and generates nports vectors "y" to be mapped onto
 * resources on each of the antenna ports.
 */

/* Generates the vector "y" from the input vector "x"
 */
LIBLTE_API int precoding_single(cf_t *x, cf_t *y, int nof_symbols);
LIBLTE_API int precoding_diversity(cf_t *x[MAX_LAYERS], cf_t *y[MAX_PORTS], int nof_ports, int nof_symbols);
LIBLTE_API int precoding_type(cf_t *x[MAX_LAYERS], cf_t *y[MAX_PORTS], int nof_layers, int nof_ports,
    int nof_symbols, lte_mimo_type_t type);


/* Estimates the vector "x" based on the received signal "y" and the channel estimates "ce"
 */
<<<<<<< HEAD
int predecoding_single_zf(cf_t *y, cf_t *ce, cf_t *x, int nof_symbols);
int predecoding_diversity_zf(cf_t *y, cf_t *ce[MAX_PORTS],
		cf_t *x[MAX_LAYERS], int nof_ports, int nof_symbols);
int predecoding_type(cf_t *y, cf_t *ce[MAX_PORTS],
		cf_t *x[MAX_LAYERS], int nof_ports, int nof_layers, int nof_symbols,
		lte_mimo_type_t type);

#endif /* PRECODING_H_ */
=======
LIBLTE_API int predecoding_single_zf(cf_t *y, cf_t *ce, cf_t *x, int nof_symbols);
LIBLTE_API int predecoding_diversity_zf(cf_t *y[MAX_PORTS], cf_t *ce[MAX_PORTS],
    cf_t *x[MAX_LAYERS], int nof_ports, int nof_symbols);
LIBLTE_API int predecoding_type(cf_t *y[MAX_PORTS], cf_t *ce[MAX_PORTS],
    cf_t *x[MAX_LAYERS], int nof_ports, int nof_layers, int nof_symbols,
    lte_mimo_type_t type);

#endif // PRECODING_H_
>>>>>>> acff8b08
<|MERGE_RESOLUTION|>--- conflicted
+++ resolved
@@ -25,11 +25,8 @@
  *
  */
 
-
 #ifndef PRECODING_H_
 #define PRECODING_H_
-
-#include "lte/config.h"
 
 typedef _Complex float cf_t;
 
@@ -41,29 +38,17 @@
 /* Generates the vector "y" from the input vector "x"
  */
 LIBLTE_API int precoding_single(cf_t *x, cf_t *y, int nof_symbols);
-LIBLTE_API int precoding_diversity(cf_t *x[MAX_LAYERS], cf_t *y[MAX_PORTS], int nof_ports, int nof_symbols);
-LIBLTE_API int precoding_type(cf_t *x[MAX_LAYERS], cf_t *y[MAX_PORTS], int nof_layers, int nof_ports,
-    int nof_symbols, lte_mimo_type_t type);
-
+LIBLTE_API int precoding_diversity(cf_t *x[MAX_LAYERS], cf_t *y[MAX_PORTS], int nof_ports,
+    int nof_symbols);
+LIBLTE_API int precoding_type(cf_t *x[MAX_LAYERS], cf_t *y[MAX_PORTS], int nof_layers,
+    int nof_ports, int nof_symbols, lte_mimo_type_t type);
 
 /* Estimates the vector "x" based on the received signal "y" and the channel estimates "ce"
  */
-<<<<<<< HEAD
-int predecoding_single_zf(cf_t *y, cf_t *ce, cf_t *x, int nof_symbols);
-int predecoding_diversity_zf(cf_t *y, cf_t *ce[MAX_PORTS],
-		cf_t *x[MAX_LAYERS], int nof_ports, int nof_symbols);
-int predecoding_type(cf_t *y, cf_t *ce[MAX_PORTS],
-		cf_t *x[MAX_LAYERS], int nof_ports, int nof_layers, int nof_symbols,
-		lte_mimo_type_t type);
+LIBLTE_API int predecoding_single_zf(cf_t *y, cf_t *ce, cf_t *x, int nof_symbols);
+LIBLTE_API int predecoding_diversity_zf(cf_t *y, cf_t *ce[MAX_PORTS], cf_t *x[MAX_LAYERS],
+    int nof_ports, int nof_symbols);
+LIBLTE_API int predecoding_type(cf_t *y, cf_t *ce[MAX_PORTS], cf_t *x[MAX_LAYERS],
+    int nof_ports, int nof_layers, int nof_symbols, lte_mimo_type_t type);
 
-#endif /* PRECODING_H_ */
-=======
-LIBLTE_API int predecoding_single_zf(cf_t *y, cf_t *ce, cf_t *x, int nof_symbols);
-LIBLTE_API int predecoding_diversity_zf(cf_t *y[MAX_PORTS], cf_t *ce[MAX_PORTS],
-    cf_t *x[MAX_LAYERS], int nof_ports, int nof_symbols);
-LIBLTE_API int predecoding_type(cf_t *y[MAX_PORTS], cf_t *ce[MAX_PORTS],
-    cf_t *x[MAX_LAYERS], int nof_ports, int nof_layers, int nof_symbols,
-    lte_mimo_type_t type);
-
-#endif // PRECODING_H_
->>>>>>> acff8b08
+#endif /* PRECODING_H_ */