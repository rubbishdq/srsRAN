--- conflicted
+++ resolved
@@ -50,7 +50,7 @@
 void parse_args(int argc, char **argv) {
   int opt;
   while ((opt = getopt(argc, argv, "cpnfv")) != -1) {
-    switch(opt) {
+    switch (opt) {
     case 'p':
       nof_ports = atoi(argv[optind]);
       break;
@@ -73,164 +73,33 @@
   }
 }
 
-
 int test_dci_payload_size() {
   int i, j;
   int x[4];
-  const dci_format_t formats[4] = {Format0, Format1, Format1A, Format1C};
-  const int prb[6]={6, 15, 25, 50, 75, 100};
-  const int dci_sz[6][5] = {
-      {21, 19, 21, 8},
-      {22, 23, 22, 10},
-      {25, 27, 25, 12},
-      {27, 31, 27, 13},
-      {27, 33, 27, 14},
-      {28, 39, 28, 15}
-  };
+  const dci_format_t formats[4] = { Format0, Format1, Format1A, Format1C };
+  const int prb[6] = { 6, 15, 25, 50, 75, 100 };
+  const int dci_sz[6][5] = { { 21, 19, 21, 8 }, { 22, 23, 22, 10 }, { 25, 27,
+      25, 12 }, { 27, 31, 27, 13 }, { 27, 33, 27, 14 }, { 28, 39, 28, 15 } };
 
   printf("Testing DCI payload sizes...\n");
   printf("  PRB\t0\t1\t1A\t1C\n");
-  for (i=0;i<6;i++) {
-    int n=prb[i];
-    for (j=0;j<4;j++) {
+  for (i = 0; i < 6; i++) {
+    int n = prb[i];
+    for (j = 0; j < 4; j++) {
       x[j] = dci_format_sizeof(formats[j], n);
       if (x[j] != dci_sz[i][j]) {
-        fprintf(stderr, "Invalid DCI payload size for %s\n", dci_format_string(formats[j]));
+        fprintf(stderr, "Invalid DCI payload size for %s\n",
+            dci_format_string(formats[j]));
         return -1;
       }
     }
-    printf("  %2d:\t%2d\t%2d\t%2d\t%2d\n",n,x[0],x[1],x[2],x[3]);
+    printf("  %2d:\t%2d\t%2d\t%2d\t%2d\n", n, x[0], x[1], x[2], x[3]);
   }
   printf("Ok\n");
   return 0;
 }
 
 int main(int argc, char **argv) {
-<<<<<<< HEAD
-	pdcch_t pdcch;
-	dci_t dci_tx, dci_rx;
-	ra_pdsch_t ra_dl;
-	regs_t regs;
-	int i, j;
-	cf_t *ce[MAX_PORTS_CTRL];
-	int nof_re;
-	cf_t *slot_symbols[MAX_PORTS_CTRL];
-	int nof_dcis;
-	int ret = -1;
-
-	parse_args(argc,argv);
-
-	nof_re = CPNORM_NSYMB * nof_prb * RE_X_RB;
-
-	if (test_dci_payload_size()) {
-		exit(-1);
-	}
-
-	/* init memory */
-	for (i=0;i<MAX_PORTS_CTRL;i++) {
-		ce[i] = malloc(sizeof(cf_t) * nof_re);
-		if (!ce[i]) {
-			perror("malloc");
-			exit(-1);
-		}
-		for (j=0;j<nof_re;j++) {
-			ce[i][j] = 1;
-		}
-		slot_symbols[i] = 	malloc(sizeof(cf_t) * nof_re);
-		if (!slot_symbols[i]) {
-			perror("malloc");
-			exit(-1);
-		}
-	}
-
-	if (regs_init(&regs, cell_id, nof_prb, nof_ports, R_1, PHICH_NORM, CPNORM)) {
-		fprintf(stderr, "Error initiating regs\n");
-		exit(-1);
-	}
-
-	if (regs_set_cfi(&regs, cfi)) {
-		fprintf(stderr, "Error setting CFI\n");
-		exit(-1);
-	}
-
-	if (pdcch_init(&pdcch, &regs, nof_prb, nof_ports, cell_id, CPNORM)) {
-		fprintf(stderr, "Error creating PDCCH object\n");
-		exit(-1);
-	}
-
-	dci_init(&dci_tx, 2);
-	bzero(&ra_dl, sizeof(ra_pdsch_t));
-	ra_dl.harq_process = 0;
-	//ra_pdsch_set_mcs_index(&ra_dl, 6);
-	ra_pdsch_set_mcs(&ra_dl, QAM16, 5);
-	ra_dl.ndi = 0;
-	ra_dl.rv_idx = 0;
-	ra_dl.alloc_type = alloc_type0;
-	ra_dl.type0_alloc.rbg_bitmask = 0x5;
-
-	dci_msg_pack_pdsch(&ra_dl, &dci_tx.msg[0], Format1, nof_prb, false);
-	dci_msg_candidate_set(&dci_tx.msg[0], 0, 0, 1234);
-	dci_tx.nof_dcis++;
-
-	ra_pdsch_set_mcs(&ra_dl, QAM16, 15);
-	dci_msg_pack_pdsch(&ra_dl, &dci_tx.msg[1], Format1, nof_prb, false);
-	dci_msg_candidate_set(&dci_tx.msg[1], 0, 1, 1234);
-	dci_tx.nof_dcis++;
-
-	pdcch_encode(&pdcch, &dci_tx, slot_symbols, 0);
-
-	/* combine outputs */
-	for (i=1;i<nof_ports;i++) {
-		for (j=0;j<nof_re;j++) {
-			slot_symbols[0][j] += slot_symbols[i][j];
-		}
-	}
-
-	pdcch_init_search_ue(&pdcch, 1234);
-
-	dci_init(&dci_rx, 2);
-	nof_dcis = pdcch_decode(&pdcch, slot_symbols[0], ce, &dci_rx, 0, 1);
-	if (nof_dcis < 0) {
-		printf("Error decoding\n");
-	} else if (nof_dcis == dci_tx.nof_dcis) {
-		for (i=0;i<nof_dcis;i++) {
-			if (dci_tx.msg[i].location.L != dci_rx.msg[i].location.L
-					|| dci_tx.msg[i].location.ncce != dci_rx.msg[i].location.ncce
-					|| dci_tx.msg[i].location.nof_bits != dci_rx.msg[i].location.nof_bits
-					|| dci_tx.msg[i].location.rnti != dci_rx.msg[i].location.rnti) {
-				printf("Error in DCI %d: Received location does not match\n", i);
-				dci_candidate_fprint(stdout, &dci_tx.msg[i].location);
-				dci_candidate_fprint(stdout, &dci_rx.msg[i].location);
-				goto quit;
-			}
-
-			if (memcmp(dci_tx.msg[i].data, dci_rx.msg[i].data, dci_tx.msg[i].location.nof_bits)) {
-				printf("Error in DCI %d: Received data does not match\n", i);
-				goto quit;
-			}
-		}
-	} else {
-		printf("Transmitted %d DCIs but got %d\n", dci_tx.nof_dcis, nof_dcis);
-		goto quit;
-	}
-	ret = 0;
-quit:
-	pdcch_free(&pdcch);
-	regs_free(&regs);
-	dci_free(&dci_tx);
-	dci_free(&dci_rx);
-
-	for (i=0;i<MAX_PORTS_CTRL;i++) {
-		free(ce[i]);
-		free(slot_symbols[i]);
-	}
-	if (ret) {
-		printf("Error\n");
-	} else {
-		printf("Ok\n");
-	}
-	exit(ret);
-=======
   pdcch_t pdcch;
   dci_t dci_tx, dci_rx;
   ra_pdsch_t ra_dl;
@@ -238,11 +107,11 @@
   int i, j;
   cf_t *ce[MAX_PORTS_CTRL];
   int nof_re;
-  cf_t *slot1_symbols[MAX_PORTS_CTRL];
+  cf_t *slot_symbols[MAX_PORTS_CTRL];
   int nof_dcis;
   int ret = -1;
 
-  parse_args(argc,argv);
+  parse_args(argc, argv);
 
   nof_re = CPNORM_NSYMB * nof_prb * RE_X_RB;
 
@@ -251,17 +120,17 @@
   }
 
   /* init memory */
-  for (i=0;i<MAX_PORTS_CTRL;i++) {
+  for (i = 0; i < MAX_PORTS_CTRL; i++) {
     ce[i] = malloc(sizeof(cf_t) * nof_re);
     if (!ce[i]) {
       perror("malloc");
       exit(-1);
     }
-    for (j=0;j<nof_re;j++) {
+    for (j = 0; j < nof_re; j++) {
       ce[i][j] = 1;
     }
-    slot1_symbols[i] =   malloc(sizeof(cf_t) * nof_re);
-    if (!slot1_symbols[i]) {
+    slot_symbols[i] = malloc(sizeof(cf_t) * nof_re);
+    if (!slot_symbols[i]) {
       perror("malloc");
       exit(-1);
     }
@@ -301,23 +170,23 @@
   dci_msg_candidate_set(&dci_tx.msg[1], 0, 1, 1234);
   dci_tx.nof_dcis++;
 
-  pdcch_encode(&pdcch, &dci_tx, slot1_symbols, 0);
+  pdcch_encode(&pdcch, &dci_tx, slot_symbols, 0);
 
   /* combine outputs */
-  for (i=1;i<nof_ports;i++) {
-    for (j=0;j<nof_re;j++) {
-      slot1_symbols[0][j] += slot1_symbols[i][j];
+  for (i = 1; i < nof_ports; i++) {
+    for (j = 0; j < nof_re; j++) {
+      slot_symbols[0][j] += slot_symbols[i][j];
     }
   }
 
   pdcch_init_search_ue(&pdcch, 1234);
 
   dci_init(&dci_rx, 2);
-  nof_dcis = pdcch_decode(&pdcch, slot1_symbols[0], ce, &dci_rx, 0, 1);
+  nof_dcis = pdcch_decode(&pdcch, slot_symbols[0], ce, &dci_rx, 0, 1);
   if (nof_dcis < 0) {
     printf("Error decoding\n");
   } else if (nof_dcis == dci_tx.nof_dcis) {
-    for (i=0;i<nof_dcis;i++) {
+    for (i = 0; i < nof_dcis; i++) {
       if (dci_tx.msg[i].location.L != dci_rx.msg[i].location.L
           || dci_tx.msg[i].location.ncce != dci_rx.msg[i].location.ncce
           || dci_tx.msg[i].location.nof_bits != dci_rx.msg[i].location.nof_bits
@@ -328,7 +197,8 @@
         goto quit;
       }
 
-      if (memcmp(dci_tx.msg[i].data, dci_rx.msg[i].data, dci_tx.msg[i].location.nof_bits)) {
+      if (memcmp(dci_tx.msg[i].data, dci_rx.msg[i].data,
+          dci_tx.msg[i].location.nof_bits)) {
         printf("Error in DCI %d: Received data does not match\n", i);
         goto quit;
       }
@@ -338,15 +208,14 @@
     goto quit;
   }
   ret = 0;
-quit:
-  pdcch_free(&pdcch);
+  quit: pdcch_free(&pdcch);
   regs_free(&regs);
   dci_free(&dci_tx);
   dci_free(&dci_rx);
 
-  for (i=0;i<MAX_PORTS_CTRL;i++) {
+  for (i = 0; i < MAX_PORTS_CTRL; i++) {
     free(ce[i]);
-    free(slot1_symbols[i]);
+    free(slot_symbols[i]);
   }
   if (ret) {
     printf("Error\n");
@@ -354,5 +223,4 @@
     printf("Ok\n");
   }
   exit(ret);
->>>>>>> acff8b08
 }