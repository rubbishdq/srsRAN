--- conflicted
+++ resolved
@@ -33,8 +33,6 @@
 
 #include "Lineplot.h"
 
-#include "qwt_scale_div.h"
-#include "qwt_plot_canvas.h"
 #include <algorithm>
 
 class MyZoomer: public QwtPlotZoomer
@@ -96,12 +94,7 @@
   axisScaleEngine(QwtPlot::yLeft)->setAttribute(QwtScaleEngine::Floating,true);
   axisScaleEngine(QwtPlot::yRight)->setAttribute(QwtScaleEngine::Floating,true);
 
-<<<<<<< HEAD
-  QwtPlotCanvas *mycanvas = qobject_cast<QwtPlotCanvas*>(canvas());
-  zoomer_ = new MyZoomer(mycanvas);
-=======
   zoomer_ = new MyZoomer(qobject_cast<QwtPlotCanvas*>(canvas()));
->>>>>>> acff8b08
   zoomer_->setMousePattern(QwtEventPattern::MouseSelect1, Qt::LeftButton);
   zoomer_->setMousePattern(QwtEventPattern::MouseSelect2, Qt::LeftButton,
                            Qt::ControlModifier);
@@ -167,13 +160,9 @@
 
 void Lineplot::linkScales()
 {
-<<<<<<< HEAD
-//  setAxisScaleDiv(QwtPlot::yRight, *axisScaleDiv(QwtPlot::yLeft));
-=======
 #if QWT_VERSION < 0x060100
   setAxisScaleDiv(QwtPlot::yRight, *axisScaleDiv(QwtPlot::yLeft));
 #else // QWT_VERSION < 0x060100
   setAxisScaleDiv(QwtPlot::yRight, axisScaleDiv(QwtPlot::yLeft));
 #endif // QWT_VERSION < 0x060100
->>>>>>> acff8b08
 }